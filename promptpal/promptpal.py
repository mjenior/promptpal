--- conflicted
+++ resolved
@@ -292,24 +292,11 @@
                     code_file.write(code)
             self._files_written["code"] += len(code_snippets)
 
-<<<<<<< HEAD
         # Check for quiet mode
         #if self.quiet == True:
-        #    return response = self._quiet_response(response.text)
+        #    response = self._quiet_response(response.text)
 
         return response.text
-=======
-        # Format the response text for better readability
-        formatted_response = response.text.split("\n")
-        if write_output:
-            for line in formatted_response:
-                print(line)
-
-            return "\n".join(formatted_response)
-
-        # Return the formatted response text
-        return
->>>>>>> 4e5ca170
 
     def extract_code_snippets(self, text: str) -> dict:
         """
